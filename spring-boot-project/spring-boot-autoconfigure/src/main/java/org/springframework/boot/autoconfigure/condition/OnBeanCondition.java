--- conflicted
+++ resolved
@@ -67,8 +67,7 @@
  * @see ConditionalOnSingleCandidate
  */
 @Order(Ordered.LOWEST_PRECEDENCE)
-class OnBeanCondition extends FilteringSpringBootCondition
-		implements ConfigurationCondition {
+class OnBeanCondition extends FilteringSpringBootCondition implements ConfigurationCondition {
 
 	/**
 	 * Bean definition attribute name for factory beans to signal their product type (if
@@ -82,46 +81,36 @@
 	}
 
 	@Override
-<<<<<<< HEAD
 	protected final ConditionOutcome[] getOutcomes(String[] autoConfigurationClasses,
 			AutoConfigurationMetadata autoConfigurationMetadata) {
 		ConditionOutcome[] outcomes = new ConditionOutcome[autoConfigurationClasses.length];
 		for (int i = 0; i < outcomes.length; i++) {
 			String autoConfigurationClass = autoConfigurationClasses[i];
 			if (autoConfigurationClass != null) {
-				Set<String> onBeanTypes = autoConfigurationMetadata
-						.getSet(autoConfigurationClass, "ConditionalOnBean");
+				Set<String> onBeanTypes = autoConfigurationMetadata.getSet(autoConfigurationClass, "ConditionalOnBean");
 				outcomes[i] = getOutcome(onBeanTypes, ConditionalOnBean.class);
 				if (outcomes[i] == null) {
-					Set<String> onSingleCandidateTypes = autoConfigurationMetadata.getSet(
-							autoConfigurationClass, "ConditionalOnSingleCandidate");
-					outcomes[i] = getOutcome(onSingleCandidateTypes,
-							ConditionalOnSingleCandidate.class);
+					Set<String> onSingleCandidateTypes = autoConfigurationMetadata.getSet(autoConfigurationClass,
+							"ConditionalOnSingleCandidate");
+					outcomes[i] = getOutcome(onSingleCandidateTypes, ConditionalOnSingleCandidate.class);
 				}
 			}
 		}
 		return outcomes;
 	}
 
-	private ConditionOutcome getOutcome(Set<String> requiredBeanTypes,
-			Class<? extends Annotation> annotation) {
-		List<String> missing = filter(requiredBeanTypes, ClassNameFilter.MISSING,
-				getBeanClassLoader());
+	private ConditionOutcome getOutcome(Set<String> requiredBeanTypes, Class<? extends Annotation> annotation) {
+		List<String> missing = filter(requiredBeanTypes, ClassNameFilter.MISSING, getBeanClassLoader());
 		if (!missing.isEmpty()) {
 			ConditionMessage message = ConditionMessage.forCondition(annotation)
-					.didNotFind("required type", "required types")
-					.items(Style.QUOTE, missing);
+					.didNotFind("required type", "required types").items(Style.QUOTE, missing);
 			return ConditionOutcome.noMatch(message);
 		}
 		return null;
 	}
 
 	@Override
-	public ConditionOutcome getMatchOutcome(ConditionContext context,
-			AnnotatedTypeMetadata metadata) {
-=======
 	public ConditionOutcome getMatchOutcome(ConditionContext context, AnnotatedTypeMetadata metadata) {
->>>>>>> c6c139d9
 		ConditionMessage matchMessage = ConditionMessage.empty();
 		if (metadata.isAnnotated(ConditionalOnBean.class.getName())) {
 			BeanSearchSpec spec = new BeanSearchSpec(context, metadata, ConditionalOnBean.class);
@@ -148,15 +137,8 @@
 						.didNotFind("a primary bean from beans")
 						.items(Style.QUOTE, matchResult.getNamesOfAllMatches()));
 			}
-<<<<<<< HEAD
-			matchMessage = matchMessage
-					.andCondition(ConditionalOnSingleCandidate.class, spec)
-					.found("a primary bean from beans")
-					.items(Style.QUOTE, matchResult.getNamesOfAllMatches());
-=======
 			matchMessage = matchMessage.andCondition(ConditionalOnSingleCandidate.class, spec)
-					.found("a primary bean from beans").items(Style.QUOTE, matchResult.namesOfAllMatches);
->>>>>>> c6c139d9
+					.found("a primary bean from beans").items(Style.QUOTE, matchResult.getNamesOfAllMatches());
 		}
 		if (metadata.isAnnotated(ConditionalOnMissingBean.class.getName())) {
 			BeanSearchSpec spec = new BeanSearchSpec(context, metadata, ConditionalOnMissingBean.class);
@@ -172,63 +154,7 @@
 		return ConditionOutcome.match(matchMessage);
 	}
 
-<<<<<<< HEAD
-	protected final MatchResult getMatchingBeans(ConditionContext context,
-			BeanSearchSpec beans) {
-=======
-	private String createOnBeanNoMatchReason(MatchResult matchResult) {
-		StringBuilder reason = new StringBuilder();
-		appendMessageForNoMatches(reason, matchResult.unmatchedAnnotations, "annotated with");
-		appendMessageForNoMatches(reason, matchResult.unmatchedTypes, "of type");
-		appendMessageForNoMatches(reason, matchResult.unmatchedNames, "named");
-		return reason.toString();
-	}
-
-	private void appendMessageForNoMatches(StringBuilder reason, Collection<String> unmatched, String description) {
-		if (!unmatched.isEmpty()) {
-			if (reason.length() > 0) {
-				reason.append(" and ");
-			}
-			reason.append("did not find any beans ");
-			reason.append(description);
-			reason.append(" ");
-			reason.append(StringUtils.collectionToDelimitedString(unmatched, ", "));
-		}
-	}
-
-	private String createOnMissingBeanNoMatchReason(MatchResult matchResult) {
-		StringBuilder reason = new StringBuilder();
-		appendMessageForMatches(reason, matchResult.matchedAnnotations, "annotated with");
-		appendMessageForMatches(reason, matchResult.matchedTypes, "of type");
-		if (!matchResult.matchedNames.isEmpty()) {
-			if (reason.length() > 0) {
-				reason.append(" and ");
-			}
-			reason.append("found beans named ");
-			reason.append(StringUtils.collectionToDelimitedString(matchResult.matchedNames, ", "));
-		}
-		return reason.toString();
-	}
-
-	private void appendMessageForMatches(StringBuilder reason, Map<String, Collection<String>> matches,
-			String description) {
-		if (!matches.isEmpty()) {
-			matches.forEach((key, value) -> {
-				if (reason.length() > 0) {
-					reason.append(" and ");
-				}
-				reason.append("found beans ");
-				reason.append(description);
-				reason.append(" '");
-				reason.append(key);
-				reason.append("' ");
-				reason.append(StringUtils.collectionToDelimitedString(value, ", "));
-			});
-		}
-	}
-
-	private MatchResult getMatchingBeans(ConditionContext context, BeanSearchSpec beans) {
->>>>>>> c6c139d9
+	protected final MatchResult getMatchingBeans(ConditionContext context, BeanSearchSpec beans) {
 		ConfigurableListableBeanFactory beanFactory = context.getBeanFactory();
 		if (beans.getStrategy() == SearchStrategy.ANCESTORS) {
 			BeanFactory parent = beanFactory.getParentBeanFactory();
@@ -237,21 +163,12 @@
 		}
 		MatchResult matchResult = new MatchResult();
 		boolean considerHierarchy = beans.getStrategy() != SearchStrategy.CURRENT;
-<<<<<<< HEAD
 		TypeExtractor typeExtractor = beans.getTypeExtractor(context.getClassLoader());
-		List<String> beansIgnoredByType = getNamesOfBeansIgnoredByType(
-				beans.getIgnoredTypes(), typeExtractor, beanFactory, context,
-				considerHierarchy);
+		List<String> beansIgnoredByType = getNamesOfBeansIgnoredByType(beans.getIgnoredTypes(), typeExtractor,
+				beanFactory, context, considerHierarchy);
 		for (String type : beans.getTypes()) {
-			Collection<String> typeMatches = getBeanNamesForType(beanFactory, type,
-					typeExtractor, context.getClassLoader(), considerHierarchy);
-=======
-		List<String> beansIgnoredByType = getNamesOfBeansIgnoredByType(beans.getIgnoredTypes(), beanFactory, context,
-				considerHierarchy);
-		for (String type : beans.getTypes()) {
-			Collection<String> typeMatches = getBeanNamesForType(beanFactory, type, context.getClassLoader(),
-					considerHierarchy);
->>>>>>> c6c139d9
+			Collection<String> typeMatches = getBeanNamesForType(beanFactory, type, typeExtractor,
+					context.getClassLoader(), considerHierarchy);
 			typeMatches.removeAll(beansIgnoredByType);
 			if (typeMatches.isEmpty()) {
 				matchResult.recordUnmatchedType(type);
@@ -280,141 +197,6 @@
 			}
 		}
 		return matchResult;
-	}
-
-<<<<<<< HEAD
-	private String[] getBeanNamesForAnnotation(
-			ConfigurableListableBeanFactory beanFactory, String type,
-			ClassLoader classLoader, boolean considerHierarchy) throws LinkageError {
-		Set<String> names = new HashSet<>();
-		try {
-			@SuppressWarnings("unchecked")
-			Class<? extends Annotation> annotationType = (Class<? extends Annotation>) ClassUtils
-					.forName(type, classLoader);
-			collectBeanNamesForAnnotation(names, beanFactory, annotationType,
-					considerHierarchy);
-		}
-		catch (ClassNotFoundException ex) {
-			// Continue
-		}
-		return StringUtils.toStringArray(names);
-	}
-
-	private void collectBeanNamesForAnnotation(Set<String> names,
-			ListableBeanFactory beanFactory, Class<? extends Annotation> annotationType,
-			boolean considerHierarchy) {
-		BeanTypeRegistry registry = BeanTypeRegistry.get(beanFactory);
-		names.addAll(registry.getNamesForAnnotation(annotationType));
-		if (considerHierarchy) {
-			BeanFactory parent = ((HierarchicalBeanFactory) beanFactory)
-					.getParentBeanFactory();
-			if (parent instanceof ListableBeanFactory) {
-				collectBeanNamesForAnnotation(names, (ListableBeanFactory) parent,
-						annotationType, considerHierarchy);
-			}
-		}
-	}
-
-	private List<String> getNamesOfBeansIgnoredByType(List<String> ignoredTypes,
-			TypeExtractor typeExtractor, ListableBeanFactory beanFactory,
-			ConditionContext context, boolean considerHierarchy) {
-		List<String> beanNames = new ArrayList<>();
-		for (String ignoredType : ignoredTypes) {
-			beanNames.addAll(getBeanNamesForType(beanFactory, ignoredType, typeExtractor,
-					context.getClassLoader(), considerHierarchy));
-=======
-	private List<String> getNamesOfBeansIgnoredByType(List<String> ignoredTypes, ListableBeanFactory beanFactory,
-			ConditionContext context, boolean considerHierarchy) {
-		List<String> beanNames = new ArrayList<>();
-		for (String ignoredType : ignoredTypes) {
-			beanNames
-					.addAll(getBeanNamesForType(beanFactory, ignoredType, context.getClassLoader(), considerHierarchy));
->>>>>>> c6c139d9
-		}
-		return beanNames;
-	}
-
-	private boolean containsBean(ConfigurableListableBeanFactory beanFactory, String beanName,
-			boolean considerHierarchy) {
-		if (considerHierarchy) {
-			return beanFactory.containsBean(beanName);
-		}
-		return beanFactory.containsLocalBean(beanName);
-	}
-
-<<<<<<< HEAD
-	private Collection<String> getBeanNamesForType(ListableBeanFactory beanFactory,
-			String type, TypeExtractor typeExtractor, ClassLoader classLoader,
-			boolean considerHierarchy) throws LinkageError {
-		try {
-			return getBeanNamesForType(beanFactory, considerHierarchy,
-					ClassUtils.forName(type, classLoader), typeExtractor);
-=======
-	private Collection<String> getBeanNamesForType(ListableBeanFactory beanFactory, String type,
-			ClassLoader classLoader, boolean considerHierarchy) throws LinkageError {
-		try {
-			Set<String> result = new LinkedHashSet<>();
-			collectBeanNamesForType(result, beanFactory, ClassUtils.forName(type, classLoader), considerHierarchy);
-			return result;
->>>>>>> c6c139d9
-		}
-		catch (ClassNotFoundException | NoClassDefFoundError ex) {
-			return Collections.emptySet();
-		}
-	}
-
-<<<<<<< HEAD
-	private Collection<String> getBeanNamesForType(ListableBeanFactory beanFactory,
-			boolean considerHierarchy, Class<?> type, TypeExtractor typeExtractor) {
-		Set<String> result = new LinkedHashSet<>();
-		collectBeanNamesForType(result, beanFactory, type, typeExtractor,
-				considerHierarchy);
-		return result;
-	}
-
-	private void collectBeanNamesForType(Set<String> result,
-			ListableBeanFactory beanFactory, Class<?> type, TypeExtractor typeExtractor,
-			boolean considerHierarchy) {
-		BeanTypeRegistry registry = BeanTypeRegistry.get(beanFactory);
-		result.addAll(registry.getNamesForType(type, typeExtractor));
-=======
-	private void collectBeanNamesForType(Set<String> result, ListableBeanFactory beanFactory, Class<?> type,
-			boolean considerHierarchy) {
-		result.addAll(BeanTypeRegistry.get(beanFactory).getNamesForType(type));
->>>>>>> c6c139d9
-		if (considerHierarchy && beanFactory instanceof HierarchicalBeanFactory) {
-			BeanFactory parent = ((HierarchicalBeanFactory) beanFactory).getParentBeanFactory();
-			if (parent instanceof ListableBeanFactory) {
-<<<<<<< HEAD
-				collectBeanNamesForType(result, (ListableBeanFactory) parent, type,
-						typeExtractor, considerHierarchy);
-			}
-		}
-	}
-
-	private String createOnBeanNoMatchReason(MatchResult matchResult) {
-		StringBuilder reason = new StringBuilder();
-		appendMessageForNoMatches(reason, matchResult.getUnmatchedAnnotations(),
-				"annotated with");
-		appendMessageForNoMatches(reason, matchResult.getUnmatchedTypes(), "of type");
-		appendMessageForNoMatches(reason, matchResult.getUnmatchedNames(), "named");
-		return reason.toString();
-	}
-
-	private void appendMessageForNoMatches(StringBuilder reason,
-			Collection<String> unmatched, String description) {
-		if (!unmatched.isEmpty()) {
-			if (reason.length() > 0) {
-				reason.append(" and ");
-			}
-			reason.append("did not find any beans ");
-			reason.append(description);
-			reason.append(" ");
-			reason.append(StringUtils.collectionToDelimitedString(unmatched, ", "));
-=======
-				collectBeanNamesForType(result, (ListableBeanFactory) parent, type, considerHierarchy);
-			}
-		}
 	}
 
 	private String[] getBeanNamesForAnnotation(ConfigurableListableBeanFactory beanFactory, String type,
@@ -428,38 +210,106 @@
 		}
 		catch (ClassNotFoundException ex) {
 			// Continue
->>>>>>> c6c139d9
-		}
-	}
-
-<<<<<<< HEAD
+		}
+		return StringUtils.toStringArray(names);
+	}
+
+	private void collectBeanNamesForAnnotation(Set<String> names, ListableBeanFactory beanFactory,
+			Class<? extends Annotation> annotationType, boolean considerHierarchy) {
+		BeanTypeRegistry registry = BeanTypeRegistry.get(beanFactory);
+		names.addAll(registry.getNamesForAnnotation(annotationType));
+		if (considerHierarchy) {
+			BeanFactory parent = ((HierarchicalBeanFactory) beanFactory).getParentBeanFactory();
+			if (parent instanceof ListableBeanFactory) {
+				collectBeanNamesForAnnotation(names, (ListableBeanFactory) parent, annotationType, considerHierarchy);
+			}
+		}
+	}
+
+	private List<String> getNamesOfBeansIgnoredByType(List<String> ignoredTypes, TypeExtractor typeExtractor,
+			ListableBeanFactory beanFactory, ConditionContext context, boolean considerHierarchy) {
+		List<String> beanNames = new ArrayList<>();
+		for (String ignoredType : ignoredTypes) {
+			beanNames.addAll(getBeanNamesForType(beanFactory, ignoredType, typeExtractor, context.getClassLoader(),
+					considerHierarchy));
+		}
+		return beanNames;
+	}
+
+	private boolean containsBean(ConfigurableListableBeanFactory beanFactory, String beanName,
+			boolean considerHierarchy) {
+		if (considerHierarchy) {
+			return beanFactory.containsBean(beanName);
+		}
+		return beanFactory.containsLocalBean(beanName);
+	}
+
+	private Collection<String> getBeanNamesForType(ListableBeanFactory beanFactory, String type,
+			TypeExtractor typeExtractor, ClassLoader classLoader, boolean considerHierarchy) throws LinkageError {
+		try {
+			return getBeanNamesForType(beanFactory, considerHierarchy, ClassUtils.forName(type, classLoader),
+					typeExtractor);
+		}
+		catch (ClassNotFoundException | NoClassDefFoundError ex) {
+			return Collections.emptySet();
+		}
+	}
+
+	private Collection<String> getBeanNamesForType(ListableBeanFactory beanFactory, boolean considerHierarchy,
+			Class<?> type, TypeExtractor typeExtractor) {
+		Set<String> result = new LinkedHashSet<>();
+		collectBeanNamesForType(result, beanFactory, type, typeExtractor, considerHierarchy);
+		return result;
+	}
+
+	private void collectBeanNamesForType(Set<String> result, ListableBeanFactory beanFactory, Class<?> type,
+			TypeExtractor typeExtractor, boolean considerHierarchy) {
+		BeanTypeRegistry registry = BeanTypeRegistry.get(beanFactory);
+		result.addAll(registry.getNamesForType(type, typeExtractor));
+		if (considerHierarchy && beanFactory instanceof HierarchicalBeanFactory) {
+			BeanFactory parent = ((HierarchicalBeanFactory) beanFactory).getParentBeanFactory();
+			if (parent instanceof ListableBeanFactory) {
+				collectBeanNamesForType(result, (ListableBeanFactory) parent, type, typeExtractor, considerHierarchy);
+			}
+		}
+	}
+
+	private String createOnBeanNoMatchReason(MatchResult matchResult) {
+		StringBuilder reason = new StringBuilder();
+		appendMessageForNoMatches(reason, matchResult.getUnmatchedAnnotations(), "annotated with");
+		appendMessageForNoMatches(reason, matchResult.getUnmatchedTypes(), "of type");
+		appendMessageForNoMatches(reason, matchResult.getUnmatchedNames(), "named");
+		return reason.toString();
+	}
+
+	private void appendMessageForNoMatches(StringBuilder reason, Collection<String> unmatched, String description) {
+		if (!unmatched.isEmpty()) {
+			if (reason.length() > 0) {
+				reason.append(" and ");
+			}
+			reason.append("did not find any beans ");
+			reason.append(description);
+			reason.append(" ");
+			reason.append(StringUtils.collectionToDelimitedString(unmatched, ", "));
+		}
+	}
+
 	private String createOnMissingBeanNoMatchReason(MatchResult matchResult) {
 		StringBuilder reason = new StringBuilder();
-		appendMessageForMatches(reason, matchResult.getMatchedAnnotations(),
-				"annotated with");
+		appendMessageForMatches(reason, matchResult.getMatchedAnnotations(), "annotated with");
 		appendMessageForMatches(reason, matchResult.getMatchedTypes(), "of type");
 		if (!matchResult.getMatchedNames().isEmpty()) {
 			if (reason.length() > 0) {
 				reason.append(" and ");
-=======
-	private void collectBeanNamesForAnnotation(Set<String> names, ListableBeanFactory beanFactory,
-			Class<? extends Annotation> annotationType, boolean considerHierarchy) {
-		names.addAll(BeanTypeRegistry.get(beanFactory).getNamesForAnnotation(annotationType));
-		if (considerHierarchy) {
-			BeanFactory parent = ((HierarchicalBeanFactory) beanFactory).getParentBeanFactory();
-			if (parent instanceof ListableBeanFactory) {
-				collectBeanNamesForAnnotation(names, (ListableBeanFactory) parent, annotationType, considerHierarchy);
->>>>>>> c6c139d9
 			}
 			reason.append("found beans named ");
-			reason.append(StringUtils
-					.collectionToDelimitedString(matchResult.getMatchedNames(), ", "));
+			reason.append(StringUtils.collectionToDelimitedString(matchResult.getMatchedNames(), ", "));
 		}
 		return reason.toString();
 	}
 
-	private void appendMessageForMatches(StringBuilder reason,
-			Map<String, Collection<String>> matches, String description) {
+	private void appendMessageForMatches(StringBuilder reason, Map<String, Collection<String>> matches,
+			String description) {
 		if (!matches.isEmpty()) {
 			matches.forEach((key, value) -> {
 				if (reason.length() > 0) {
@@ -520,17 +370,12 @@
 
 		private final SearchStrategy strategy;
 
-<<<<<<< HEAD
-		public BeanSearchSpec(ConditionContext context, AnnotatedTypeMetadata metadata,
-				Class<?> annotationType) {
+		public BeanSearchSpec(ConditionContext context, AnnotatedTypeMetadata metadata, Class<?> annotationType) {
 			this(context, metadata, annotationType, null);
 		}
 
-		public BeanSearchSpec(ConditionContext context, AnnotatedTypeMetadata metadata,
-				Class<?> annotationType, Class<?> genericContainer) {
-=======
-		BeanSearchSpec(ConditionContext context, AnnotatedTypeMetadata metadata, Class<?> annotationType) {
->>>>>>> c6c139d9
+		public BeanSearchSpec(ConditionContext context, AnnotatedTypeMetadata metadata, Class<?> annotationType,
+				Class<?> genericContainer) {
 			this.annotationType = annotationType;
 			MultiValueMap<String, Object> attributes = metadata.getAllAnnotationAttributes(annotationType.getName(),
 					true);
@@ -540,12 +385,8 @@
 			collect(attributes, "annotation", this.annotations);
 			collect(attributes, "ignored", this.ignoredTypes);
 			collect(attributes, "ignoredType", this.ignoredTypes);
-<<<<<<< HEAD
 			collect(attributes, "parameterizedContainer", this.parameterizedContainers);
 			this.strategy = (SearchStrategy) attributes.getFirst("search");
-=======
-			this.strategy = (SearchStrategy) metadata.getAnnotationAttributes(annotationType.getName()).get("search");
->>>>>>> c6c139d9
 			BeanTypeDeductionException deductionException = null;
 			try {
 				if (this.types.isEmpty() && this.names.isEmpty()) {
@@ -560,12 +401,7 @@
 
 		protected void validate(BeanTypeDeductionException ex) {
 			if (!hasAtLeastOne(this.types, this.names, this.annotations)) {
-<<<<<<< HEAD
-				String message = getAnnotationName()
-						+ " did not specify a bean using type, name or annotation";
-=======
-				String message = annotationName() + " did not specify a bean using type, name or annotation";
->>>>>>> c6c139d9
+				String message = getAnnotationName() + " did not specify a bean using type, name or annotation";
 				if (ex == null) {
 					throw new IllegalStateException(message);
 				}
@@ -605,13 +441,7 @@
 		private void addDeducedBeanTypeForBeanMethod(ConditionContext context, MethodMetadata metadata,
 				final List<String> beanTypes) {
 			try {
-<<<<<<< HEAD
 				Class<?> returnType = getReturnType(context, metadata);
-=======
-				// We should be safe to load at this point since we are in the
-				// REGISTER_BEAN phase
-				Class<?> returnType = ClassUtils.forName(metadata.getReturnTypeName(), context.getClassLoader());
->>>>>>> c6c139d9
 				beanTypes.add(returnType.getName());
 			}
 			catch (Throwable ex) {
@@ -624,18 +454,16 @@
 			// We should be safe to load at this point since we are in the
 			// REGISTER_BEAN phase
 			ClassLoader classLoader = context.getClassLoader();
-			Class<?> returnType = ClassUtils.forName(metadata.getReturnTypeName(),
-					classLoader);
+			Class<?> returnType = ClassUtils.forName(metadata.getReturnTypeName(), classLoader);
 			if (isParameterizedContainer(returnType, classLoader)) {
 				returnType = getReturnTypeGeneric(metadata, classLoader);
 			}
 			return returnType;
 		}
 
-		private Class<?> getReturnTypeGeneric(MethodMetadata metadata,
-				ClassLoader classLoader) throws ClassNotFoundException, LinkageError {
-			Class<?> declaringClass = ClassUtils.forName(metadata.getDeclaringClassName(),
-					classLoader);
+		private Class<?> getReturnTypeGeneric(MethodMetadata metadata, ClassLoader classLoader)
+				throws ClassNotFoundException, LinkageError {
+			Class<?> declaringClass = ClassUtils.forName(metadata.getDeclaringClassName(), classLoader);
 			Method beanMethod = findBeanMethod(declaringClass, metadata.getMethodName());
 			return ResolvableType.forMethodReturnType(beanMethod).resolveGeneric();
 		}
@@ -646,15 +474,13 @@
 				return method;
 			}
 			return Arrays.stream(ReflectionUtils.getAllDeclaredMethods(declaringClass))
-					.filter((candidate) -> candidate.getName().equals(methodName))
-					.filter(this::isBeanMethod).findFirst()
-					.orElseThrow(() -> new IllegalStateException(
-							"Unable to find bean method " + methodName));
+					.filter((candidate) -> candidate.getName().equals(methodName)).filter(this::isBeanMethod)
+					.findFirst()
+					.orElseThrow(() -> new IllegalStateException("Unable to find bean method " + methodName));
 		}
 
 		private boolean isBeanMethod(Method method) {
-			return method != null
-					&& AnnotatedElementUtils.hasAnnotation(method, Bean.class);
+			return method != null && AnnotatedElementUtils.hasAnnotation(method, Bean.class);
 		}
 
 		public TypeExtractor getTypeExtractor(ClassLoader classLoader) {
@@ -673,8 +499,7 @@
 		private boolean isParameterizedContainer(Class<?> type, ClassLoader classLoader) {
 			for (String candidate : this.parameterizedContainers) {
 				try {
-					if (ClassUtils.forName(candidate, classLoader)
-							.isAssignableFrom(type)) {
+					if (ClassUtils.forName(candidate, classLoader).isAssignableFrom(type)) {
 						return true;
 					}
 				}
@@ -742,31 +567,13 @@
 
 		@Override
 		protected void validate(BeanTypeDeductionException ex) {
-<<<<<<< HEAD
-			Assert.isTrue(getTypes().size() == 1, () -> getAnnotationName()
-					+ " annotations must specify only one type (got " + getTypes() + ")");
+			Assert.isTrue(getTypes().size() == 1,
+					() -> getAnnotationName() + " annotations must specify only one type (got " + getTypes() + ")");
 		}
 
 	}
 
 	protected static final class MatchResult {
-=======
-			Assert.isTrue(getTypes().size() == 1,
-					() -> annotationName() + " annotations must specify only one type (got " + getTypes() + ")");
-		}
-
-	}
-
-	static final class BeanTypeDeductionException extends RuntimeException {
-
-		private BeanTypeDeductionException(String className, String beanMethodName, Throwable cause) {
-			super("Failed to deduce bean type for " + className + "." + beanMethodName, cause);
-		}
-
-	}
-
-	static final class MatchResult {
->>>>>>> c6c139d9
 
 		private final Map<String, Collection<String>> matchedAnnotations = new HashMap<>();
 
@@ -851,10 +658,8 @@
 
 	static final class BeanTypeDeductionException extends RuntimeException {
 
-		private BeanTypeDeductionException(String className, String beanMethodName,
-				Throwable cause) {
-			super("Failed to deduce bean type for " + className + "." + beanMethodName,
-					cause);
+		private BeanTypeDeductionException(String className, String beanMethodName, Throwable cause) {
+			super("Failed to deduce bean type for " + className + "." + beanMethodName, cause);
 		}
 
 	}
