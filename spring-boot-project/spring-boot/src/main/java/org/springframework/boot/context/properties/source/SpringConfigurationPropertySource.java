/*
 * Copyright 2012-2019 the original author or authors.
 *
 * Licensed under the Apache License, Version 2.0 (the "License");
 * you may not use this file except in compliance with the License.
 * You may obtain a copy of the License at
 *
 *      https://www.apache.org/licenses/LICENSE-2.0
 *
 * Unless required by applicable law or agreed to in writing, software
 * distributed under the License is distributed on an "AS IS" BASIS,
 * WITHOUT WARRANTIES OR CONDITIONS OF ANY KIND, either express or implied.
 * See the License for the specific language governing permissions and
 * limitations under the License.
 */

package org.springframework.boot.context.properties.source;

import java.util.Map;
import java.util.Random;
import java.util.function.Function;

import org.springframework.boot.origin.Origin;
import org.springframework.boot.origin.PropertySourceOrigin;
import org.springframework.core.env.EnumerablePropertySource;
import org.springframework.core.env.PropertySource;
import org.springframework.core.env.StandardEnvironment;
import org.springframework.core.env.SystemEnvironmentPropertySource;
import org.springframework.util.Assert;
import org.springframework.util.ObjectUtils;

/**
 * {@link ConfigurationPropertySource} backed by a non-enumerable Spring
 * {@link PropertySource} or a restricted {@link EnumerablePropertySource} implementation
 * (such as a security restricted {@code systemEnvironment} source). A
 * {@link PropertySource} is adapted with the help of a {@link PropertyMapper} which
 * provides the mapping rules for individual properties.
 * <p>
 * Each {@link ConfigurationPropertySource#getConfigurationProperty
 * getConfigurationProperty} call attempts to
 * {@link PropertyMapper#map(ConfigurationPropertyName) map} the
 * {@link ConfigurationPropertyName} to one or more {@code String} based names. This
 * allows fast property resolution for well formed property sources.
 * <p>
 * When possible the {@link SpringIterableConfigurationPropertySource} will be used in
 * preference to this implementation since it supports full "relaxed" style resolution.
 *
 * @author Phillip Webb
 * @author Madhura Bhave
 * @see #from(PropertySource)
 * @see PropertyMapper
 * @see SpringIterableConfigurationPropertySource
 */
class SpringConfigurationPropertySource implements ConfigurationPropertySource {

	private static final ConfigurationPropertyName RANDOM = ConfigurationPropertyName.of("random");

	private final PropertySource<?> propertySource;

	private final PropertyMapper mapper;

	private final Function<ConfigurationPropertyName, ConfigurationPropertyState> containsDescendantOf;

	/**
	 * Create a new {@link SpringConfigurationPropertySource} implementation.
	 * @param propertySource the source property source
	 * @param mapper the property mapper
	 * @param containsDescendantOf function used to implement
	 * {@link #containsDescendantOf(ConfigurationPropertyName)} (may be {@code null})
	 */
	SpringConfigurationPropertySource(PropertySource<?> propertySource, PropertyMapper mapper,
			Function<ConfigurationPropertyName, ConfigurationPropertyState> containsDescendantOf) {
		Assert.notNull(propertySource, "PropertySource must not be null");
		Assert.notNull(mapper, "Mapper must not be null");
		this.propertySource = propertySource;
		this.mapper = (mapper instanceof DelegatingPropertyMapper) ? mapper : new DelegatingPropertyMapper(mapper);
		this.containsDescendantOf = (containsDescendantOf != null) ? containsDescendantOf
				: (n) -> ConfigurationPropertyState.UNKNOWN;
	}

	@Override
	public ConfigurationProperty getConfigurationProperty(ConfigurationPropertyName name) {
		PropertyMapping[] mappings = getMapper().map(name);
		return find(mappings, name);
	}

	@Override
	public ConfigurationPropertyState containsDescendantOf(ConfigurationPropertyName name) {
		return this.containsDescendantOf.apply(name);
	}

	@Override
	public Object getUnderlyingSource() {
		return this.propertySource;
	}

	protected final ConfigurationProperty find(PropertyMapping[] mappings, ConfigurationPropertyName name) {
		for (PropertyMapping candidate : mappings) {
			if (candidate.isApplicable(name)) {
				ConfigurationProperty result = find(candidate);
				if (result != null) {
					return result;
				}
			}
		}
		return null;
	}

	private ConfigurationProperty find(PropertyMapping mapping) {
		String propertySourceName = mapping.getPropertySourceName();
		Object value = getPropertySource().getProperty(propertySourceName);
		if (value == null) {
			return null;
		}
		ConfigurationPropertyName configurationPropertyName = mapping.getConfigurationPropertyName();
		Origin origin = PropertySourceOrigin.get(this.propertySource, propertySourceName);
		return ConfigurationProperty.of(configurationPropertyName, value, origin);
	}

	protected PropertySource<?> getPropertySource() {
		return this.propertySource;
	}

	protected final PropertyMapper getMapper() {
		return this.mapper;
	}

	@Override
	public String toString() {
		return this.propertySource.toString();
	}

	/**
	 * Create a new {@link SpringConfigurationPropertySource} for the specified
	 * {@link PropertySource}.
	 * @param source the source Spring {@link PropertySource}
	 * @return a {@link SpringConfigurationPropertySource} or
	 * {@link SpringIterableConfigurationPropertySource} instance
	 */
	public static SpringConfigurationPropertySource from(PropertySource<?> source) {
		Assert.notNull(source, "Source must not be null");
		PropertyMapper mapper = getPropertyMapper(source);
		if (isFullEnumerable(source)) {
			return new SpringIterableConfigurationPropertySource((EnumerablePropertySource<?>) source, mapper);
		}
		return new SpringConfigurationPropertySource(source, mapper, getContainsDescendantOfForSource(source));
	}

	private static PropertyMapper getPropertyMapper(PropertySource<?> source) {
		if (source instanceof SystemEnvironmentPropertySource && hasSystemEnvironmentName(source)) {
			return new DelegatingPropertyMapper(SystemEnvironmentPropertyMapper.INSTANCE,
					DefaultPropertyMapper.INSTANCE);
		}
		return new DelegatingPropertyMapper(DefaultPropertyMapper.INSTANCE);
	}

	private static boolean hasSystemEnvironmentName(PropertySource<?> source) {
		String name = source.getName();
		return StandardEnvironment.SYSTEM_ENVIRONMENT_PROPERTY_SOURCE_NAME.equals(name)
				|| name.endsWith("-" + StandardEnvironment.SYSTEM_ENVIRONMENT_PROPERTY_SOURCE_NAME);
	}

	private static boolean isFullEnumerable(PropertySource<?> source) {
		PropertySource<?> rootSource = getRootSource(source);
		if (rootSource.getSource() instanceof Map) {
			// Check we're not security restricted
			try {
				((Map<?, ?>) rootSource.getSource()).size();
			}
			catch (UnsupportedOperationException ex) {
				return false;
			}
		}
		return (source instanceof EnumerablePropertySource);
	}

	private static PropertySource<?> getRootSource(PropertySource<?> source) {
		while (source.getSource() != null && source.getSource() instanceof PropertySource) {
			source = (PropertySource<?>) source.getSource();
		}
		return source;
	}

	private static Function<ConfigurationPropertyName, ConfigurationPropertyState> getContainsDescendantOfForSource(
			PropertySource<?> source) {
		if (source.getSource() instanceof Random) {
			return SpringConfigurationPropertySource::containsDescendantOfForRandom;
		}
		return null;
	}

	private static ConfigurationPropertyState containsDescendantOfForRandom(ConfigurationPropertyName name) {
		if (name.isAncestorOf(RANDOM) || name.equals(RANDOM)) {
			return ConfigurationPropertyState.PRESENT;
		}
		return ConfigurationPropertyState.ABSENT;
	}

	/**
	 * {@link PropertyMapper} that delegates to other {@link PropertyMapper}s and also
	 * swallows exceptions when the mapping fails.
	 */
	private static class DelegatingPropertyMapper implements PropertyMapper {

		private static final PropertyMapping[] NONE = {};

		private final PropertyMapper first;

		private final PropertyMapper second;

		DelegatingPropertyMapper(PropertyMapper first) {
			this(first, null);
		}

		DelegatingPropertyMapper(PropertyMapper first, PropertyMapper second) {
			this.first = first;
			this.second = second;
		}

		@Override
<<<<<<< HEAD
		public PropertyMapping[] map(
				ConfigurationPropertyName configurationPropertyName) {
			PropertyMapping[] first = map(this.first, configurationPropertyName);
			PropertyMapping[] second = map(this.second, configurationPropertyName);
			return merge(first, second);
		}

		private PropertyMapping[] map(PropertyMapper mapper,
				ConfigurationPropertyName configurationPropertyName) {
			try {
				return (mapper != null) ? mapper.map(configurationPropertyName) : NONE;
			}
			catch (Exception ex) {
				return NONE;
			}
=======
		public PropertyMapping[] map(ConfigurationPropertyName configurationPropertyName) {
			return callMappers((mapper) -> mapper.map(configurationPropertyName));
>>>>>>> c6c139d9
		}

		@Override
		public PropertyMapping[] map(String propertySourceName) {
			PropertyMapping[] first = map(this.first, propertySourceName);
			PropertyMapping[] second = map(this.second, propertySourceName);
			return merge(first, second);
		}

<<<<<<< HEAD
		private PropertyMapping[] map(PropertyMapper mapper, String propertySourceName) {
			try {
				return (mapper != null) ? mapper.map(propertySourceName) : NONE;
			}
			catch (Exception ex) {
				return NONE;
			}
		}

		private PropertyMapping[] merge(PropertyMapping[] first,
				PropertyMapping[] second) {
			if (ObjectUtils.isEmpty(second)) {
				return first;
			}
			if (ObjectUtils.isEmpty(first)) {
				return second;
=======
		private PropertyMapping[] callMappers(Function<PropertyMapper, PropertyMapping[]> function) {
			List<PropertyMapping> mappings = new ArrayList<>();
			for (PropertyMapper mapper : this.mappers) {
				try {
					mappings.addAll(Arrays.asList(function.apply(mapper)));
				}
				catch (Exception ex) {
				}
>>>>>>> c6c139d9
			}
			PropertyMapping[] merged = new PropertyMapping[first.length + second.length];
			System.arraycopy(first, 0, merged, 0, first.length);
			System.arraycopy(second, 0, merged, first.length, second.length);
			return merged;
		}

	}

}<|MERGE_RESOLUTION|>--- conflicted
+++ resolved
@@ -218,26 +218,19 @@
 		}
 
 		@Override
-<<<<<<< HEAD
-		public PropertyMapping[] map(
-				ConfigurationPropertyName configurationPropertyName) {
+		public PropertyMapping[] map(ConfigurationPropertyName configurationPropertyName) {
 			PropertyMapping[] first = map(this.first, configurationPropertyName);
 			PropertyMapping[] second = map(this.second, configurationPropertyName);
 			return merge(first, second);
 		}
 
-		private PropertyMapping[] map(PropertyMapper mapper,
-				ConfigurationPropertyName configurationPropertyName) {
+		private PropertyMapping[] map(PropertyMapper mapper, ConfigurationPropertyName configurationPropertyName) {
 			try {
 				return (mapper != null) ? mapper.map(configurationPropertyName) : NONE;
 			}
 			catch (Exception ex) {
 				return NONE;
 			}
-=======
-		public PropertyMapping[] map(ConfigurationPropertyName configurationPropertyName) {
-			return callMappers((mapper) -> mapper.map(configurationPropertyName));
->>>>>>> c6c139d9
 		}
 
 		@Override
@@ -247,7 +240,6 @@
 			return merge(first, second);
 		}
 
-<<<<<<< HEAD
 		private PropertyMapping[] map(PropertyMapper mapper, String propertySourceName) {
 			try {
 				return (mapper != null) ? mapper.map(propertySourceName) : NONE;
@@ -257,23 +249,12 @@
 			}
 		}
 
-		private PropertyMapping[] merge(PropertyMapping[] first,
-				PropertyMapping[] second) {
+		private PropertyMapping[] merge(PropertyMapping[] first, PropertyMapping[] second) {
 			if (ObjectUtils.isEmpty(second)) {
 				return first;
 			}
 			if (ObjectUtils.isEmpty(first)) {
 				return second;
-=======
-		private PropertyMapping[] callMappers(Function<PropertyMapper, PropertyMapping[]> function) {
-			List<PropertyMapping> mappings = new ArrayList<>();
-			for (PropertyMapper mapper : this.mappers) {
-				try {
-					mappings.addAll(Arrays.asList(function.apply(mapper)));
-				}
-				catch (Exception ex) {
-				}
->>>>>>> c6c139d9
 			}
 			PropertyMapping[] merged = new PropertyMapping[first.length + second.length];
 			System.arraycopy(first, 0, merged, 0, first.length);
