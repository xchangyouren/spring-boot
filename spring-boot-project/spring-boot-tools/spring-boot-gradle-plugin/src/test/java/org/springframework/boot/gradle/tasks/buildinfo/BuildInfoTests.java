--- conflicted
+++ resolved
@@ -124,19 +124,8 @@
 	}
 
 	private Project createProject(String projectName) {
-<<<<<<< HEAD
 		File projectDir = new File(this.temp, projectName);
-		return ProjectBuilder.builder().withProjectDir(projectDir).withName(projectName)
-				.build();
-=======
-		try {
-			File projectDir = this.temp.newFolder(projectName);
-			return ProjectBuilder.builder().withProjectDir(projectDir).withName(projectName).build();
-		}
-		catch (IOException ex) {
-			throw new RuntimeException(ex);
-		}
->>>>>>> 24925c3d
+		return ProjectBuilder.builder().withProjectDir(projectDir).withName(projectName).build();
 	}
 
 	private BuildInfo createTask(Project project) {
