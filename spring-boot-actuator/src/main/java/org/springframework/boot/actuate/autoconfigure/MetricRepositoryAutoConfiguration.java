/*
 * Copyright 2012-2016 the original author or authors.
 *
 * Licensed under the Apache License, Version 2.0 (the "License");
 * you may not use this file except in compliance with the License.
 * You may obtain a copy of the License at
 *
 *      http://www.apache.org/licenses/LICENSE-2.0
 *
 * Unless required by applicable law or agreed to in writing, software
 * distributed under the License is distributed on an "AS IS" BASIS,
 * WITHOUT WARRANTIES OR CONDITIONS OF ANY KIND, either express or implied.
 * See the License for the specific language governing permissions and
 * limitations under the License.
 */

package org.springframework.boot.actuate.autoconfigure;

import com.codahale.metrics.MetricRegistry;

import org.springframework.boot.actuate.metrics.CounterService;
import org.springframework.boot.actuate.metrics.GaugeService;
import org.springframework.boot.actuate.metrics.buffer.BufferCounterService;
import org.springframework.boot.actuate.metrics.buffer.BufferGaugeService;
import org.springframework.boot.actuate.metrics.buffer.BufferMetricReader;
import org.springframework.boot.actuate.metrics.buffer.CounterBuffers;
import org.springframework.boot.actuate.metrics.buffer.GaugeBuffers;
import org.springframework.boot.actuate.metrics.export.Exporter;
import org.springframework.boot.actuate.metrics.export.MetricCopyExporter;
import org.springframework.boot.actuate.metrics.repository.InMemoryMetricRepository;
<<<<<<< HEAD
import org.springframework.boot.actuate.metrics.repository.MetricRepository;
=======
import org.springframework.boot.actuate.metrics.writer.DefaultCounterService;
import org.springframework.boot.actuate.metrics.writer.DefaultGaugeService;
>>>>>>> fe50b201
import org.springframework.boot.actuate.metrics.writer.MetricWriter;
import org.springframework.boot.autoconfigure.EnableAutoConfiguration;
import org.springframework.boot.autoconfigure.condition.ConditionalOnJava;
import org.springframework.boot.autoconfigure.condition.ConditionalOnJava.JavaVersion;
import org.springframework.boot.autoconfigure.condition.ConditionalOnJava.Range;
import org.springframework.boot.autoconfigure.condition.ConditionalOnMissingBean;
import org.springframework.context.annotation.Bean;
import org.springframework.context.annotation.Configuration;
import org.springframework.messaging.MessageChannel;

/**
 * {@link EnableAutoConfiguration Auto-configuration} for metrics services. Creates
 * user-facing {@link GaugeService} and {@link CounterService} instances, and also back
 * end repositories to catch the data pumped into them.
 * <p>
 * In general, even if metric data needs to be stored and analysed remotely, it is
 * recommended to use in-memory storage to buffer metric updates locally as is done by the
 * default {@link InMemoryMetricRepository} (Java 7) or {@link CounterBuffers} and
 * {@link GaugeBuffers} (Java 8). The values can be exported (e.g. on a periodic basis)
 * using an {@link Exporter}, most implementations of which have optimizations for sending
 * data to remote repositories.
 * <p>
 * If Spring Messaging is on the classpath and a {@link MessageChannel} called
 * "metricsChannel" is also available, all metric update events are published additionally
 * as messages on that channel. Additional analysis or actions can be taken by clients
 * subscribing to that channel.
 * <p>
 * In addition if Dropwizard's metrics library is on the classpath a
 * {@link MetricRegistry} will be created and the default counter and gauge services will
 * switch to using it instead of the default repository. Users can create "special"
 * Dropwizard metrics by prefixing their metric names with the appropriate type (e.g.
 * "histogram.*", "meter.*". "timer.*") and sending them to the {@code GaugeService} or
 * {@code CounterService}.
 * <p>
 * By default all metric updates go to all {@link MetricWriter} instances in the
 * application context via a {@link MetricCopyExporter} firing every 5 seconds (disable
 * this by setting {@code spring.metrics.export.enabled=false}).
 *
 * @see GaugeService
 * @see CounterService
 * @see MetricWriter
 * @see InMemoryMetricRepository
 * @see Exporter
 *
 * @author Dave Syer
 */
@Configuration
public class MetricRepositoryAutoConfiguration {

	@Configuration
	@ConditionalOnMissingBean(GaugeService.class)
	static class FastMetricServicesConfiguration {

		@Bean
		@ConditionalOnMissingBean
		public CounterBuffers counterBuffers() {
			return new CounterBuffers();
		}

		@Bean
		@ConditionalOnMissingBean
		public GaugeBuffers gaugeBuffers() {
			return new GaugeBuffers();
		}

		@Bean
		@ExportMetricReader
		@ConditionalOnMissingBean
		public BufferMetricReader actuatorMetricReader(CounterBuffers counters,
				GaugeBuffers gauges) {
			return new BufferMetricReader(counters, gauges);
		}

		@Bean
		@ConditionalOnMissingBean(CounterService.class)
		public BufferCounterService counterService(CounterBuffers writer) {
			return new BufferCounterService(writer);
		}

		@Bean
		@ConditionalOnMissingBean(GaugeService.class)
		public BufferGaugeService gaugeService(GaugeBuffers writer) {
			return new BufferGaugeService(writer);
		}
	}

	@Configuration
	@ConditionalOnJava(value = JavaVersion.EIGHT, range = Range.OLDER_THAN)
	@ConditionalOnMissingBean(name = "actuatorMetricRepository")
	static class LegacyMetricRepositoryConfiguration {

		@Bean
		@ExportMetricReader
		@ActuatorMetricWriter
		public InMemoryMetricRepository actuatorMetricRepository() {
			return new InMemoryMetricRepository();
		}

	}

}<|MERGE_RESOLUTION|>--- conflicted
+++ resolved
@@ -28,17 +28,8 @@
 import org.springframework.boot.actuate.metrics.export.Exporter;
 import org.springframework.boot.actuate.metrics.export.MetricCopyExporter;
 import org.springframework.boot.actuate.metrics.repository.InMemoryMetricRepository;
-<<<<<<< HEAD
-import org.springframework.boot.actuate.metrics.repository.MetricRepository;
-=======
-import org.springframework.boot.actuate.metrics.writer.DefaultCounterService;
-import org.springframework.boot.actuate.metrics.writer.DefaultGaugeService;
->>>>>>> fe50b201
 import org.springframework.boot.actuate.metrics.writer.MetricWriter;
 import org.springframework.boot.autoconfigure.EnableAutoConfiguration;
-import org.springframework.boot.autoconfigure.condition.ConditionalOnJava;
-import org.springframework.boot.autoconfigure.condition.ConditionalOnJava.JavaVersion;
-import org.springframework.boot.autoconfigure.condition.ConditionalOnJava.Range;
 import org.springframework.boot.autoconfigure.condition.ConditionalOnMissingBean;
 import org.springframework.context.annotation.Bean;
 import org.springframework.context.annotation.Configuration;
@@ -51,10 +42,9 @@
  * <p>
  * In general, even if metric data needs to be stored and analysed remotely, it is
  * recommended to use in-memory storage to buffer metric updates locally as is done by the
- * default {@link InMemoryMetricRepository} (Java 7) or {@link CounterBuffers} and
- * {@link GaugeBuffers} (Java 8). The values can be exported (e.g. on a periodic basis)
- * using an {@link Exporter}, most implementations of which have optimizations for sending
- * data to remote repositories.
+ * default {@link CounterBuffers} and {@link GaugeBuffers}. The values can be exported
+ * (e.g. on a periodic basis) using an {@link Exporter}, most implementations of which
+ * have optimizations for sending data to remote repositories.
  * <p>
  * If Spring Messaging is on the classpath and a {@link MessageChannel} called
  * "metricsChannel" is also available, all metric update events are published additionally
@@ -120,18 +110,4 @@
 		}
 	}
 
-	@Configuration
-	@ConditionalOnJava(value = JavaVersion.EIGHT, range = Range.OLDER_THAN)
-	@ConditionalOnMissingBean(name = "actuatorMetricRepository")
-	static class LegacyMetricRepositoryConfiguration {
-
-		@Bean
-		@ExportMetricReader
-		@ActuatorMetricWriter
-		public InMemoryMetricRepository actuatorMetricRepository() {
-			return new InMemoryMetricRepository();
-		}
-
-	}
-
 }