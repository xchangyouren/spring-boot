/*
 * Copyright 2012-2015 the original author or authors.
 *
 * Licensed under the Apache License, Version 2.0 (the "License");
 * you may not use this file except in compliance with the License.
 * You may obtain a copy of the License at
 *
 *      http://www.apache.org/licenses/LICENSE-2.0
 *
 * Unless required by applicable law or agreed to in writing, software
 * distributed under the License is distributed on an "AS IS" BASIS,
 * WITHOUT WARRANTIES OR CONDITIONS OF ANY KIND, either express or implied.
 * See the License for the specific language governing permissions and
 * limitations under the License.
 */

package org.springframework.boot.autoconfigure.web;

<<<<<<< HEAD
import java.util.Locale;

import org.springframework.beans.factory.annotation.Value;
=======
import java.util.LinkedHashMap;
import java.util.Map;

>>>>>>> 124574e3
import org.springframework.boot.context.properties.ConfigurationProperties;
import org.springframework.http.MediaType;
import org.springframework.validation.DefaultMessageCodesResolver;

/**
 * {@link ConfigurationProperties properties} for Spring MVC.
 *
 * @author Phillip Webb
 * @author Sébastien Deleuze
 * @author Stephane Nicoll
 * @since 1.1
 */
@ConfigurationProperties("spring.mvc")
public class WebMvcProperties {

	/**
	 * Formatting strategy for message codes (PREFIX_ERROR_CODE, POSTFIX_ERROR_CODE).
	 */
	private DefaultMessageCodesResolver.Format messageCodesResolverFormat;

	/**
	 * Locale to use.
	 */
	private Locale locale;

	/**
	 * Date format to use (e.g. dd/MM/yyyy).
	 */
	private String dateFormat;

	/**
	 * If the content of the "default" model should be ignored during redirect scenarios.
	 */
	private boolean ignoreDefaultModelOnRedirect = true;

	/**
<<<<<<< HEAD
	 * If a "NoHandlerFoundException" should be thrown if no Handler was found to process
	 * a request.
	 */
	private boolean throwExceptionIfNoHandlerFound = false;

	private final Async async = new Async();

	private final View view = new View();
=======
	 * Maps file extensions to media types for content negotiation, e.g. yml->text/yaml.
	 */
	private Map<String, MediaType> mediaTypes = new LinkedHashMap<String, MediaType>();
>>>>>>> 124574e3

	public DefaultMessageCodesResolver.Format getMessageCodesResolverFormat() {
		return this.messageCodesResolverFormat;
	}

	public void setMessageCodesResolverFormat(
			DefaultMessageCodesResolver.Format messageCodesResolverFormat) {
		this.messageCodesResolverFormat = messageCodesResolverFormat;
	}

	public Locale getLocale() {
		return this.locale;
	}

	public void setLocale(Locale locale) {
		this.locale = locale;
	}

	public String getDateFormat() {
		return this.dateFormat;
	}

	public void setDateFormat(String dateFormat) {
		this.dateFormat = dateFormat;
	}

	public boolean isIgnoreDefaultModelOnRedirect() {
		return this.ignoreDefaultModelOnRedirect;
	}

	public void setIgnoreDefaultModelOnRedirect(boolean ignoreDefaultModelOnRedirect) {
		this.ignoreDefaultModelOnRedirect = ignoreDefaultModelOnRedirect;
	}

<<<<<<< HEAD
	public boolean isThrowExceptionIfNoHandlerFound() {
		return this.throwExceptionIfNoHandlerFound;
	}

	public void setThrowExceptionIfNoHandlerFound(
			boolean throwExceptionIfNoHandlerFound) {
		this.throwExceptionIfNoHandlerFound = throwExceptionIfNoHandlerFound;
	}

	public Async getAsync() {
		return this.async;
	}

	public View getView() {
		return this.view;
	}

	public static class Async {

		/**
		 * Amount of time (in milliseconds) before asynchronous request handling times
		 * out. If this value is not set, the default timeout of the underlying
		 * implementation is used, e.g. 10 seconds on Tomcat with Servlet 3.
		 */
		private Long requestTimeout;

		public Long getRequestTimeout() {
			return this.requestTimeout;
		}

		public void setRequestTimeout(Long requestTimeout) {
			this.requestTimeout = requestTimeout;
		}

	}

	public static class View {

		/**
		 * Spring MVC view prefix.
		 */
		@Value("${spring.view.prefix:}")
		private String prefix;

		/**
		 * Spring MVC view suffix.
		 */
		@Value("${spring.view.suffix:}")
		private String suffix;

		public String getPrefix() {
			return this.prefix;
		}

		public void setPrefix(String prefix) {
			this.prefix = prefix;
		}

		public String getSuffix() {
			return this.suffix;
		}

		public void setSuffix(String suffix) {
			this.suffix = suffix;
		}

=======
	public Map<String, MediaType> getMediaTypes() {
		return this.mediaTypes;
	}

	public void setMediaTypes(Map<String, MediaType> mediaTypes) {
		this.mediaTypes = mediaTypes;
>>>>>>> 124574e3
	}

}<|MERGE_RESOLUTION|>--- conflicted
+++ resolved
@@ -16,15 +16,11 @@
 
 package org.springframework.boot.autoconfigure.web;
 
-<<<<<<< HEAD
+import java.util.LinkedHashMap;
 import java.util.Locale;
+import java.util.Map;
 
 import org.springframework.beans.factory.annotation.Value;
-=======
-import java.util.LinkedHashMap;
-import java.util.Map;
-
->>>>>>> 124574e3
 import org.springframework.boot.context.properties.ConfigurationProperties;
 import org.springframework.http.MediaType;
 import org.springframework.validation.DefaultMessageCodesResolver;
@@ -61,7 +57,6 @@
 	private boolean ignoreDefaultModelOnRedirect = true;
 
 	/**
-<<<<<<< HEAD
 	 * If a "NoHandlerFoundException" should be thrown if no Handler was found to process
 	 * a request.
 	 */
@@ -70,11 +65,11 @@
 	private final Async async = new Async();
 
 	private final View view = new View();
-=======
+
+	/**
 	 * Maps file extensions to media types for content negotiation, e.g. yml->text/yaml.
 	 */
 	private Map<String, MediaType> mediaTypes = new LinkedHashMap<String, MediaType>();
->>>>>>> 124574e3
 
 	public DefaultMessageCodesResolver.Format getMessageCodesResolverFormat() {
 		return this.messageCodesResolverFormat;
@@ -109,7 +104,6 @@
 		this.ignoreDefaultModelOnRedirect = ignoreDefaultModelOnRedirect;
 	}
 
-<<<<<<< HEAD
 	public boolean isThrowExceptionIfNoHandlerFound() {
 		return this.throwExceptionIfNoHandlerFound;
 	}
@@ -125,6 +119,14 @@
 
 	public View getView() {
 		return this.view;
+	}
+
+	public Map<String, MediaType> getMediaTypes() {
+		return this.mediaTypes;
+	}
+
+	public void setMediaTypes(Map<String, MediaType> mediaTypes) {
+		this.mediaTypes = mediaTypes;
 	}
 
 	public static class Async {
@@ -176,14 +178,6 @@
 			this.suffix = suffix;
 		}
 
-=======
-	public Map<String, MediaType> getMediaTypes() {
-		return this.mediaTypes;
-	}
-
-	public void setMediaTypes(Map<String, MediaType> mediaTypes) {
-		this.mediaTypes = mediaTypes;
->>>>>>> 124574e3
 	}
 
 }