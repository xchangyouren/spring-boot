--- conflicted
+++ resolved
@@ -78,19 +78,16 @@
  * {@link JavaPlugin} applied
  * <li>{@link JavaCompile}, {@link Javadoc}, and {@link FormatTask} tasks are configured
  * to use UTF-8 encoding
-<<<<<<< HEAD
- * <li>{@link JavaCompile} tasks are configured to use {@code -parameters} and, when
- * compiling with Java 8, to:
+ * <li>{@link JavaCompile} tasks are configured:
+ * <ul>
+ * <li>to use {@code -parameters}
+ * <li>with source and target compatibility of 1.8
+ * </ul>
+ * <li>When building with Java 8, {@link JavaCompile} tasks are also configured to:
  * <ul>
  * <li>Treat warnings as errors
  * <li>Enable {@code unchecked}, {@code deprecation}, {@code rawtypes}, and {@code varags}
  * warnings
-=======
- * <li>{@link JavaCompile} tasks are configured:
- * <ul>
- * <li>to use {@code -parameters}
- * <li>with source and target compatibility of 1.8
->>>>>>> deca737b
  * </ul>
  * <li>{@link Jar} tasks are configured to produce jars with LICENSE.txt and NOTICE.txt
  * files and the following manifest entries:
@@ -205,18 +202,8 @@
 	private void configureJavaCompileConventions(Project project) {
 		project.getTasks().withType(JavaCompile.class, (compile) -> {
 			compile.getOptions().setEncoding("UTF-8");
-<<<<<<< HEAD
-			compile.setSourceCompatibility("1.8");
-			compile.setTargetCompatibility("1.8");
-=======
 			compile.setSourceCompatibility(SOURCE_AND_TARGET_COMPATIBILITY);
 			compile.setTargetCompatibility(SOURCE_AND_TARGET_COMPATIBILITY);
-			withOptionalBuildJavaHome(project, (javaHome) -> {
-				compile.getOptions().setFork(true);
-				compile.getOptions().getForkOptions().setJavaHome(new File(javaHome));
-				compile.getOptions().getForkOptions().setExecutable(javaHome + "/bin/javac");
-			});
->>>>>>> deca737b
 			List<String> args = compile.getOptions().getCompilerArgs();
 			if (!args.contains("-parameters")) {
 				args.add("-parameters");
